--- conflicted
+++ resolved
@@ -61,14 +61,6 @@
         "6 - six",
         "7 - seven",
         "8 - eight",
-<<<<<<< HEAD
-        "9 - nine"]
-
-    def __init__(self, save_to, train=True, duplicate=True, num_neurons=99, dt=1000.0, 
-                 download=True, transform=None, target_transform=None):
-        super(SMNIST, self).__init__(save_to, transform=transform, 
-                                     target_transform=target_transform)
-=======
         "9 - nine",
     ]
 
@@ -77,6 +69,7 @@
         save_to,
         train=True,
         duplicate=True,
+        num_neurons=99,
         dt=1000.0,
         download=True,
         transform=None,
@@ -85,7 +78,6 @@
         super(SMNIST, self).__init__(
             save_to, transform=transform, target_transform=target_transform
         )
->>>>>>> 43117457
         self.location_on_system = os.path.join(save_to, "smnist")
         self.train = train
         self.duplicate = duplicate

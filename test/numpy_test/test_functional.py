--- conflicted
+++ resolved
@@ -55,7 +55,6 @@
             "When flipping up and down y must map to the opposite pixel, i.e. y' = sensor width - y",
         )
 
-<<<<<<< HEAD
     def testEventDropout(self):
         original = self.random_xytp[0]
         drop_probability = 0.2
@@ -79,7 +78,7 @@
         self.assertTrue(
             events.shape[0] >= (1 - drop_probability) * original.shape[0],
             "Event dropout with random drop probability should result in less than drop_probability*len(original) events dropped out.",
-=======
+
     def testSpatialJitter(self):
         original_events = self.random_xytp[0].copy()
 
@@ -229,5 +228,4 @@
         self.assertTrue(
             images.shape[1] == 50 and images.shape[2] == 50,
             "Cropping needs to map the images into the new space",
->>>>>>> 25f8f38c
         )